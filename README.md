--- conflicted
+++ resolved
@@ -66,27 +66,11 @@
 - `resstock_amy2018.tar.gz`: ~33GB
 - `resstock_tmy3.tar.gz`: ~33GB
 
-<<<<<<< HEAD
-<<<<<<< Updated upstream
-The evaluation datasets are available in a single file:
-- `BuildingsBench.tar.gz`
-
-One tar file for the metadata which has files that are necessary for running pretraining (such as index files for the Buildings-900K PyTorch Dataset) and the benchmark tasks.
+and one compressed file for the metadata
 - `metadata.tar.gz`
-=======
-and one compressed file for the metadata
-- `metadata.tar.gz`B
 
 The evaluation datasets are compressed into a single file
 - `BuildingsBench.tar.gz`
->>>>>>> Stashed changes
-=======
-and one tar file for the metadata
-- `metadata.tar.gz`: ~3GB
-
-The evaluation datasets are compressed into a single file
-- `BuildingsBench.tar.gz`: ~300MB
->>>>>>> 791a4e8d
 
 Download all files to a folder on a storage device with at least 250GB of free space. Then, decompress all of the downloaded files. There will be a new subdirectory called `BuildingsBench`. **This is the data directory, which is different than the Github code repository, although both folders are named "BuildingsBench".**
 See the README file `BuildingsBench/metadata/README.md` (in `metadata.tar.gz`) for more information about how the BuildingsBench dataset directory is organized.
