--- conflicted
+++ resolved
@@ -20,14 +20,10 @@
 def zero_shot_learning(args, model_args, results_path: Path):
     device = args.device
 
-<<<<<<< HEAD
     if args.weather: 
         model_args['weather_features'] = g_weather_features[:1]
 
-    model, _, predict = model_factory(args.config, model_args)
-=======
     model, _, predict = model_factory(args.model, model_args)
->>>>>>> c60e25f3
     model = model.to(device)
 
     transform_path = Path(os.environ.get('BUILDINGS_BENCH', '')) \
@@ -66,15 +62,11 @@
         buildings_datasets_generator = load_torch_dataset(dataset_name,
                                                           apply_scaler_transform=args.apply_scaler_transform,
                                                           scaler_transform_path=transform_path,
-<<<<<<< HEAD
-                                                          remove_outliers=args.remove_outliers,
+                                                          include_outliers=args.include_outliers,
                                                           weather=args.weather)
         
         num_of_buildings = len(buildings_datasets_generator)
         print(f'dataset {dataset_name}: {num_of_buildings} buildings')
-=======
-                                                          include_outliers=args.include_outliers)
->>>>>>> c60e25f3
         # For each building
         for count, (building_name, building_dataset) in enumerate(buildings_datasets_generator, start=1):
             print(f'dataset {dataset_name} {count}/{num_of_buildings} building-year {building_name} '
